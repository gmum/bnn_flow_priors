# Bayesian Neural Network Priors Revisited

<<<<<<< HEAD
Benchmark suite for different Bayesian neural network priors. Includes MCMC
inference algorithms for NNs.
=======

This repository contains the code for the paper [Bayesian Neural Network Priors Revisited](https://arxiv.org/abs/2102.06571).
It allows to perform SG-MCMC inference in BNNs with different architectures and priors on a range of tasks.
>>>>>>> 5667b17b


## Installation

After cloning the repository, the package can be installed from inside the main directory with

```sh
pip install -e .
```

The `-e` makes the installation be in "development mode", so any changes you
make to the code in the repository will be reflected in the `bnn_priors` package
you can import.

The code has run at some point with Python 3.6, 3.7 and 3.8.


## Running experiments

We are using `sacred` (https://github.com/IDSIA/sacred) to manage the experiments.

### Running the training script

The training script (`experiments/train_bnn.py`) takes several different parameters that are defined in the `config()` function within that script. Please refer to the comments in that script for a more detailed documentation of the different parameters. To deviate from the default parameters, sacred uses the command line keyword `with`.
The usage could be for instance

```sh
python train_bnn.py with weight_prior=laplace inference=SGLD data=mnist
```

The last of the samples from a past run can be loaded using the `load_samples=/path/to/samples.pt` option.

### Running the SGD training script

The logs are saved to the current directory when running. The script is

``` sh
mkdir -p logs/1
cd logs/1
python ../../experiments/train_sgd.py --lr=0.05 --model=thin_resnet18
```

### Reading out the results

Each experiment (so each run of the training script) generates a numbered subdirectory in `logs/`.
The used configuration parameters are stored in this subdirectory in the `config.json` file and the results (the return values of the `main()` method in the training script, e.g., performance metrics) are stored in `run.json`.


### Parameters for the experiments in the paper

The experiments in the paper where run with the following parameter settings.

MNIST FCNN:

```sh
python train_bnn.py with data=mnist model=classificationdensenet weight_prior=gaussian inference=VerletSGLDReject warmup=45 burnin=0 skip=1 n_samples=300 lr=0.01 momentum=0.994 weight_scale=1.41 cycles=60 batch_size=128 temperature=1.0 save_samples=True progressbar=False log_dir=../results/exp_mnist_fcnn batchnorm=True
```

MNIST CNN:

```sh
python train_bnn.py with data=mnist model=classificationconvnet weight_prior=gaussian inference=VerletSGLDReject warmup=45 burnin=0 skip=1 n_samples=300 lr=0.01 momentum=0.994 weight_scale=1.41 cycles=60 batch_size=128 temperature=1.0 save_samples=True progressbar=False log_dir=../results/exp_mnist_cnn batchnorm=True
```

FMNIST FCNN:

```sh
python train_bnn.py with data=fashion_mnist model=classificationdensenet weight_prior=gaussian inference=VerletSGLDReject warmup=45 burnin=0 skip=1 n_samples=300 lr=0.01 momentum=0.994 weight_scale=1.41 cycles=60 batch_size=128 temperature=1.0 save_samples=True progressbar=False log_dir=../results/exp_fmnist_fcnn batchnorm=True
```

FMNIST CNN:

```sh
python train_bnn.py with data=fashion_mnist model=classificationconvnet weight_prior=gaussian inference=VerletSGLDReject warmup=45 burnin=0 skip=1 n_samples=300 lr=0.01 momentum=0.994 weight_scale=1.41 cycles=60 batch_size=128 temperature=1.0 save_samples=True progressbar=False log_dir=../results/exp_fmnist_cnn batchnorm=True
```

CIFAR10:

```sh
python train_bnn.py with data=cifar10_augmented model=googleresnet weight_prior=gaussian inference=VerletSGLDReject warmup=45 burnin=0 skip=1 n_samples=300 lr=0.01 momentum=0.994 weight_scale=1.41 cycles=60 batch_size=128 temperature=1.0 save_samples=True progressbar=False log_dir=../results/exp_cifar batchnorm=True
```

To run these experiments with different priors and temperatures, such that tempering curves similar to the ones in the paper can be plotted, one can use the bash script `experiments/run_experiment.sh`.

### Evaluating the trained models

During training, the models automatically evaluate the accuracy and negative log-likelihood on the test dataset and save the results into the training run directory.
To also evaluate the uncertainty calibration and out-of-distribution detection, the `experiments/eval_bnn.py` script can be used.
For OOD detection of a trained MNIST model, the script could for instance be run as

```sh
python eval_bnn.py with config_file=../results/exp_mnist_cnn/config.json ood_eval=True eval_data=fashion_mnist skip_first=50
```

The evaluation that we used for the experiments in our paper (including accuracy, NLL, ECE, and OOD AUROC) can be run for a trained model using `experiments/run_evaluation.sh`.
The respective settings for training data, calibration data, and OOD data would be ("mnist", "rotated_mnist", "fashion_mnist"), ("fashion_mnist", "fashion_mnist", "mnist"), and ("cifar10", "cifar10c-gaussian_blur", "svhn").


## Running the tests

### Python's unittest

The easiest way is to run them using Python's own test library. Assuming you're
in the repository root:

```sh
python -m unittest
```
To run a single test, you have to use module path loading syntax:

```sh
# All tests in file
python -m unittest testing.test_models
# Run all tests in a class
python -m unittest testing.test_models.TestRaoBDenseNet
# Run a single test
python -m unittest testing.test_models.TestRaoBDenseNet.test_likelihood
```
which requires that `testing` be a valid module, so it must have an `__init__.py` file.

### Py.test (easier but needs installation)

Alternatively, you can use other runners, such as `py.test`.

```sh
pip install pytest
py.test .
```

To run a class of tests and a test:
```sh
# File
py.test testing/test_models.py
# Class
py.test testing/test_models.py::TestRaoBDenseNet
# single test
py.test testing/test_models.py::TestRaoBDenseNet::test_likelihood
```


## Cite this work

If you want to cite this work, please cite it as

```
@misc{fortuin2021bayesian,
      title={Bayesian Neural Network Priors Revisited}, 
      author={Vincent Fortuin and Adrià Garriga-Alonso and Florian Wenzel and Gunnar Rätsch and Richard Turner and Mark van der Wilk and Laurence Aitchison},
      year={2021},
      eprint={2102.06571},
      archivePrefix={arXiv},
      primaryClass={stat.ML}
}
```
<|MERGE_RESOLUTION|>--- conflicted
+++ resolved
@@ -1,13 +1,7 @@
 # Bayesian Neural Network Priors Revisited
-
-<<<<<<< HEAD
-Benchmark suite for different Bayesian neural network priors. Includes MCMC
-inference algorithms for NNs.
-=======
 
 This repository contains the code for the paper [Bayesian Neural Network Priors Revisited](https://arxiv.org/abs/2102.06571).
 It allows to perform SG-MCMC inference in BNNs with different architectures and priors on a range of tasks.
->>>>>>> 5667b17b
 
 
 ## Installation
