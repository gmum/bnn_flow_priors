import unittest
import numpy as np
import torch
import scipy.stats

from bnn_priors import prior
from bnn_priors.models import AbstractModel
from bnn_priors.mcmc import SGLD


class GaussianModel(AbstractModel):
    likelihood_dist = NotImplemented
    def log_likelihood(self):
        return 0.
    def __init__(self, N, D, mean=0., std=1.):
        super().__init__(None)
        for i in range(N):
            setattr(self, str(i), prior.Normal(torch.Size([D]), mean, std))

    def potential_avg(self):
        return -self.log_prior()

    def potential_avg_closure(self):
        self.zero_grad()
        loss = self.potential_avg()
        loss.backward()
        return loss

class SGLDTest(unittest.TestCase):
<<<<<<< HEAD
    def test_distribution_preservation(self, n_vars=50, n_dim=1000, n_samples=200):
        """Tests whether VerletSGLD preserves the distribution of a  Gaussian potential correctly.
        """
        torch.manual_seed(124)
        mean, std = 1, 2.
        temperature = 3/4
        model = GaussianModel(N=n_vars, D=n_dim, mean=mean, std=std)
        sgld = SGLD(prior.params_with_prior(model), lr=1/512, num_data=1,
                    momentum=0.9, temperature=temperature)
        model.sample_all_priors()
        with torch.no_grad():
            for p in prior.params_with_prior(model):
                p.mul_(temperature**.5)

        # Set the preconditioner randomly
        for _, state in sgld.state.items():
            state['preconditioner'] = torch.rand(()).item() + 0.2

        sgld.sample_momentum()

        for step in range(n_samples):
            sgld.step(model.potential_avg_closure)

        parameters = np.empty(n_vars*n_dim)
        kinetic_temp = np.empty(n_vars)
        config_temp = np.empty(n_vars)
        for i, (p, state) in enumerate(sgld.state.items()):
            parameters[i*n_dim:(i+1)*n_dim] = p.detach().numpy()
            kinetic_temp[i] = state['est_temperature']
            config_temp[i] = state['est_config_temp']

        # Test whether the parameters are 1-d Gaussian distributed
        statistic, (critical_value, *_), (significance_level, *_
                                          ) = scipy.stats.anderson(parameters, dist='norm')

        assert significance_level == 15, "next line does not check for significance of 15%"
        assert statistic < critical_value, "the samples are not Normal with p<0.15"

        def norm(x): return scipy.stats.norm.cdf(x, scale=temperature**.5)
        _, pvalue = scipy.stats.ks_1samp(parameters, norm, mode='exact')
        assert pvalue >= 0.3, "the samples are not Normal with the correct variance with p<0.3"

        def chi2(x): return scipy.stats.chi2.cdf(x, df=n_dim, loc=0., scale=temperature/n_dim)
        _, pvalue = scipy.stats.ks_1samp(config_temp, chi2, mode='exact')
        assert pvalue >= 0.3, "the configurational temperature is not Chi^2 with p<0.3"
        # _, pvalue = scipy.stats.ks_1samp(kinetic_temp, chi2, mode='exact')
        # assert pvalue >= 0.3, "the kinetic temperature is not Chi^2 with p<0.3"
=======
    def test_snelson_inference(self):
        data = np.load("../bnn_priors/data/snelson.npz")

        device = ('cuda' if torch.cuda.is_available() else 'cpu')
        x_train = torch.from_numpy(data['x_train']).unsqueeze(1).to(device=device, dtype=torch.get_default_dtype())
        y_train = torch.from_numpy(data['y_train']).unsqueeze(1).to(x_train)

        x_test = torch.from_numpy(data['x_test']).unsqueeze(1).to(x_train)

        N_steps = 10
        skip = 20
        warmup = 50
        cycles =  1
        temperature = 1.0
        momentum = 0.9
        precond_update = 10
        lr = 5e-4

        model = DenseNet(x_train.shape[-1], y_train.shape[-1], 128, noise_std=0.5)
        model.to(x_train)
        if torch.cuda.is_available():
            model = model.cuda()   # Resample model with He initialization so SGLD works.
        model.train()

        sgld = SGLDRunner(model=model, num_samples=N_steps, warmup_steps=warmup, learning_rate=lr,
                          skip=skip, sampling_decay=True, cycles=cycles, temperature=temperature,
                          momentum=momentum, precond_update=precond_update)
        sgld.run(x=x_train, y=y_train, progressbar=False)

        assert sgld.metrics["loss"][0] > sgld.metrics["loss"][-1]
        assert sgld.metrics["lr"][0] > sgld.metrics["lr"][1]
        assert (sgld.metrics["preconditioner/latent_fn.0.weight_prior"][0]
                != sgld.metrics["preconditioner/latent_fn.0.weight_prior"][-1])
>>>>>>> d2950bfc


if __name__ == '__main__':
    unittest.main()<|MERGE_RESOLUTION|>--- conflicted
+++ resolved
@@ -1,6 +1,7 @@
 import unittest
 import numpy as np
 import torch
+import math
 import scipy.stats
 
 from bnn_priors import prior
@@ -27,12 +28,11 @@
         return loss
 
 class SGLDTest(unittest.TestCase):
-<<<<<<< HEAD
     def test_distribution_preservation(self, n_vars=50, n_dim=1000, n_samples=200):
         """Tests whether VerletSGLD preserves the distribution of a  Gaussian potential correctly.
         """
-        torch.manual_seed(124)
-        mean, std = 1, 2.
+        torch.manual_seed(123)
+        mean, std = 1., 2.
         temperature = 3/4
         model = GaussianModel(N=n_vars, D=n_dim, mean=mean, std=std)
         sgld = SGLD(prior.params_with_prior(model), lr=1/512, num_data=1,
@@ -40,11 +40,11 @@
         model.sample_all_priors()
         with torch.no_grad():
             for p in prior.params_with_prior(model):
-                p.mul_(temperature**.5)
+                p.sub_(mean).mul_(temperature**.5).add_(mean)
 
         # Set the preconditioner randomly
         for _, state in sgld.state.items():
-            state['preconditioner'] = torch.rand(()).item() + 0.2
+            state['preconditioner'] = (torch.rand(()).item() + 0.2) / math.sqrt(std)
 
         sgld.sample_momentum()
 
@@ -66,7 +66,7 @@
         assert significance_level == 15, "next line does not check for significance of 15%"
         assert statistic < critical_value, "the samples are not Normal with p<0.15"
 
-        def norm(x): return scipy.stats.norm.cdf(x, scale=temperature**.5)
+        def norm(x): return scipy.stats.norm.cdf(x, loc=mean, scale=std*temperature**.5)
         _, pvalue = scipy.stats.ks_1samp(parameters, norm, mode='exact')
         assert pvalue >= 0.3, "the samples are not Normal with the correct variance with p<0.3"
 
@@ -75,41 +75,6 @@
         assert pvalue >= 0.3, "the configurational temperature is not Chi^2 with p<0.3"
         # _, pvalue = scipy.stats.ks_1samp(kinetic_temp, chi2, mode='exact')
         # assert pvalue >= 0.3, "the kinetic temperature is not Chi^2 with p<0.3"
-=======
-    def test_snelson_inference(self):
-        data = np.load("../bnn_priors/data/snelson.npz")
-
-        device = ('cuda' if torch.cuda.is_available() else 'cpu')
-        x_train = torch.from_numpy(data['x_train']).unsqueeze(1).to(device=device, dtype=torch.get_default_dtype())
-        y_train = torch.from_numpy(data['y_train']).unsqueeze(1).to(x_train)
-
-        x_test = torch.from_numpy(data['x_test']).unsqueeze(1).to(x_train)
-
-        N_steps = 10
-        skip = 20
-        warmup = 50
-        cycles =  1
-        temperature = 1.0
-        momentum = 0.9
-        precond_update = 10
-        lr = 5e-4
-
-        model = DenseNet(x_train.shape[-1], y_train.shape[-1], 128, noise_std=0.5)
-        model.to(x_train)
-        if torch.cuda.is_available():
-            model = model.cuda()   # Resample model with He initialization so SGLD works.
-        model.train()
-
-        sgld = SGLDRunner(model=model, num_samples=N_steps, warmup_steps=warmup, learning_rate=lr,
-                          skip=skip, sampling_decay=True, cycles=cycles, temperature=temperature,
-                          momentum=momentum, precond_update=precond_update)
-        sgld.run(x=x_train, y=y_train, progressbar=False)
-
-        assert sgld.metrics["loss"][0] > sgld.metrics["loss"][-1]
-        assert sgld.metrics["lr"][0] > sgld.metrics["lr"][1]
-        assert (sgld.metrics["preconditioner/latent_fn.0.weight_prior"][0]
-                != sgld.metrics["preconditioner/latent_fn.0.weight_prior"][-1])
->>>>>>> d2950bfc
 
 
 if __name__ == '__main__':
