import json
import logging
import os
import uuid
import warnings
from pathlib import Path

import neptune.new as neptune
import torch as t
from neptune.new.integrations.python_logger import NeptuneHandler
from neptune.new.integrations.sacred import NeptuneObserver
from sacred import Experiment
from sacred.utils import apply_backspaces_and_linefeeds
from torch.distributions import Normal
from torch.nn.functional import softplus

from bnn_priors import exp_utils
from bnn_priors.data import Synthetic
from bnn_priors.exp_utils import evaluate_ood


def main():
    # setup torch
    if t.cuda.is_available():
        t.backends.cudnn.benchmark = True
    # setup neptune
    neptune_run = neptune.init(source_files=['*.py', '**/*.py'])
    neptune_run_id = neptune_run['sys/id'].fetch()
    # setup local paths
<<<<<<< HEAD
    run_dir = Path(os.environ['PROJECT_PATH']) / 'runs' / neptune_run_id
    run_dir.mkdir(parents=True, exist_ok=True)
    state_path = run_dir / 'state.pth'
    logs_path = run_dir / 'run.log'
    # setup logging
    logger = logging.getLogger('myLogger')
    formatter = logging.Formatter('[%(asctime)s %(levelname)s %(module)s:%(lineno)d] %(message)s')
    file_handler = logging.FileHandler(logs_path)
    file_handler.setFormatter(formatter)
    logger.addHandler(file_handler)
    neptune_handler = NeptuneHandler(run=neptune_run)
    neptune_handler.setFormatter(formatter)
    logger.addHandler(neptune_handler)
    logger.setLevel(logging.INFO)
    logger.info(f'Created logger')
=======
    # TODO verify
    run_dir = Path(os.environ["PROJECT_PATH"]) / "runs"
    run_dir.mkdir(parents=True, exist_ok=True)
    state_path = run_dir / "model.pth"
    # setup neptune
    neptune_run = neptune.init(source_files="**/.py")
>>>>>>> 872a4948
    # setup sacred
    ex = Experiment("mfvi_training")
    ex.captured_out_filter = apply_backspaces_and_linefeeds
    ex.observers.append(NeptuneObserver(run=neptune_run))
    ex.logger = logger

    # config
    @ex.config
    def config():
        # the dataset to be trained on, e.g., "mnist", "cifar10", "UCI_boston"
        # data = "mnist"
        data = "cifar10"
        # model to be used, e.g., "classificationdensenet", "classificationconvnet", "googleresnet"
        # model = "googleresnet"
        model = "classificationconvnet"
        # width of the model (might not have an effect in some models)
        width = 50
        # depth of the model (might not have an effect in some models)
        depth = 3
        # weight prior, e.g., "gaussian", "laplace", "student-t"
        weight_prior = "gaussian"
        # bias prior, same as above
        bias_prior = "gaussian"
        # location parameter for the weight prior
        weight_loc = 0.0
        # scale parameter for the weight prior
        weight_scale = 2.0**0.5
        # location parameter for the bias prior
        bias_loc = 0.0
        # scale parameter for the bias prior
        bias_scale = 1.0
        # additional keyword arguments for the weight prior
        weight_prior_params = {}
        # additional keyword arguments for the bias prior
        bias_prior_params = {}
        if not isinstance(weight_prior_params, dict):
            weight_prior_params = json.loads(weight_prior_params)
        if not isinstance(bias_prior_params, dict):
            bias_prior_params = json.loads(bias_prior_params)
        # total number of samples to be drawn from the posterior
        n_samples = 100
        # total number of samples for training
        n_samples_training = 1
        # number of learning rate cycles for the Markov chain (see https://arxiv.org/abs/1902.03932)
        cycles = 3  # 60
        # number of epochs per cycle without added Langevin noise
        burnin = 0
        # number of epochs per cycle with added noise, but without sampling
        warmup = 45
        # number of epochs to skip between taking samples (1 means no skipping)
        skip = 1
        # number of epochs to skip between computing metrics
        metrics_skip = 10
        # number of first samples to discard when evaluating them
        skip_first = 50  # for evaluating accuracy et al at the end
        # temperature of the sampler
        temperature = 1.0
        # learning rate schedule during sampling
        sampling_decay = "cosine"
        # momentum for the sampler
        momentum = 0.994
        # update factor for the preconditioner
        precond_update = 1
        # learning rate
        lr = 0.001
        # epochs
        n_epochs = 100
        # initialization method for the network weights
        init_method = "he"
        # previous samples to be loaded to initialize the chain
        load_samples = None
        # batch size for the training
        batch_size = 128
        # whether to use Metropolis-Hastings rejection steps (works only with some integrators)
        reject_samples = False
        # whether to use batch normalization
        batchnorm = True
        # device to use, "cpu", "cuda:0", "try_cuda"
        device = "try_cuda"
        # whether the samples should be saved
        save_samples = True
        # whether a progressbar should be plotted to stdout during the training
        progressbar = True
        # a random unique ID for the run
        run_id = uuid.uuid4().hex
        # OOD dataset
        ood_data = "svhn"

    # decorators
    device = ex.capture(exp_utils.device)
    get_model = ex.capture(exp_utils.get_model)

    logger.info(f'Device: {device("try_cuda")}')

    # dataset = bnn_priors_data.MNIST(device=device("try_cuda"), download=True)

    @ex.capture
    def get_data(data, batch_size, _run):
        if data == "empty":
            dataset = exp_utils.get_data("UCI_boston", device())
            dataset.norm.train = [(None, None)]
            dataset.norm.test = [(None, None)]
            dataset.unnorm.train = [(None, None)]
            dataset.unnorm.test = [(None, None)]
            return dataset

        if data[:9] == "synthetic":
            _, data, prior = data.split(".")
            dataset = get_data(data)
            x_train = dataset.norm.train_X
            y_train = dataset.norm.train_y
            model = get_model(
                x_train=x_train,
                y_train=y_train,
                weight_prior=prior,
                weight_prior_params={},
            )
            model.sample_all_priors()
            data = Synthetic(
                dataset=dataset, model=model, batch_size=batch_size, device=device()
            )
            t.save(data, exp_utils.sneaky_artifact(_run, "synthetic_data.pt"))
            t.save(model, exp_utils.sneaky_artifact(_run, "true_model.pt"))
            return data
        else:
            return exp_utils.get_data(data, device())

    @ex.capture
    def evaluate_model(
        model, dataloader_test, samples, calibration=False, dataloader_ood=None
    ):
        # TODO add OOD evaluation here
        results = exp_utils.evaluate_model(
            model=model,
            dataloader_test=dataloader_test,
            samples=samples,
            likelihood_eval=True,
            accuracy_eval=True,
            calibration_eval=calibration,
        )
        if dataloader_ood is not None:
            results.update(
                evaluate_ood(model, dataloader_test, dataloader_ood, samples)
            )
        return results

    @ex.main
<<<<<<< HEAD
    def main(model, width, depth, weight_prior, weight_loc, weight_scale, bias_prior, bias_loc, bias_scale, \
             batchnorm, weight_prior_params, bias_prior_params, load_samples, init_method, batch_size, lr, \
             n_epochs, n_samples, n_samples_training, ood_data, _run, _log):
        _log.info(f'Starting {neptune_run_id}')
=======
    def main(
        model,
        width,
        depth,
        weight_prior,
        weight_loc,
        weight_scale,
        bias_prior,
        bias_loc,
        bias_scale,
        batchnorm,
        weight_prior_params,
        bias_prior_params,
        load_samples,
        init_method,
        batch_size,
        lr,
        n_epochs,
        n_samples,
        n_samples_training,
        ood_data,
        _run,
        _log,
    ):
        # TODO add unique run names?
>>>>>>> 872a4948

        data = get_data()
        x_train = data.norm.train_X
        y_train = data.norm.train_y
        x_test = data.norm.test_X
        y_test = data.norm.test_y
        # model
        model = get_model(
            x_train,
            y_train,
            model,
            width,
            depth,
            weight_prior,
            weight_loc,
            weight_scale,
            bias_prior,
            bias_loc,
            bias_scale,
            batchnorm,
            weight_prior_params,
            bias_prior_params,
        )
        # init
        if load_samples is None:
            if init_method == "he":
                exp_utils.he_initialize(model)
            elif init_method == "he_uniform":
                exp_utils.he_uniform_initialize(model)
            elif init_method == "he_zerobias":
                exp_utils.he_zerobias_initialize(model)
            elif init_method == "prior":
                pass
            else:
                raise ValueError(f"unknown init_method={init_method}")
        else:
            state_dict = exp_utils.load_samples(load_samples, idx=-1, keep_steps=False)
            model_sd = model.state_dict()
            for k in state_dict.keys():
                if k not in model_sd:
                    _log.warning(f"key {k} not in model, ignoring")
                    del state_dict[k]
                elif model_sd[k].size() != state_dict[k].size():
                    _log.warning(
                        f"key {k} size mismatch, model={model_sd[k].size()}, loaded={state_dict[k].size()}"
                    )
                    state_dict[k] = model_sd[k]

            missing_keys = set(model_sd.keys()) - set(state_dict.keys())
            _log.warning(
                f"The following keys were not found in loaded state dict: {missing_keys}"
            )
            model_sd.update(state_dict)
            model.load_state_dict(model_sd)
            del state_dict
            del model_sd
        model.to(device("try_cuda"))

        _log.info(f"load_samples={load_samples}")
        _log.info(f"init_method={init_method}")

        # if save_samples:
        #     model_saver_fn = (lambda: exp_utils.HDF5ModelSaver(
        #         exp_utils.sneaky_artifact(_run, "samples.pt"), "w"))
        # else:
        #     @contextlib.contextmanager
        #     def model_saver_fn():
        #         yield None

        # MFVI approx posterior:
        # locs   = {n: t.randn((p.shape), requires_grad=True, device=device(0)) for n, p in model.named_parameters() }
        locs = {
            n: t.tensor(
                (p.cpu().detach().numpy()), requires_grad=True, device=device(0)
            )
            for n, p in model.named_parameters()
        }
        scales = {
            n: t.randn((p.shape), requires_grad=True, device=device(0))
            for n, p in model.named_parameters()
        }

        def sample_posterior(n_samples, only_pointwise_locs=False):
            qs = {
                n: Normal(l, softplus(s) + 1e-8)
                for (n, l), s in zip(locs.items(), scales.values())
            }

            if (
                only_pointwise_locs
            ):  # for point-wise training simply return repeated locs as samples:
                samples = {
                    n: l.repeat(t.Size([n_samples] + [1 for _ in l.shape]))
                    for n, l in locs.items()
                }
            else:  # for reparametrized gradients:
                samples = {
                    name: q.rsample(t.Size([n_samples])) for name, q in qs.items()
                }

            return qs, samples

        approximation_params = list(locs.values()) + list(scales.values())

        def overwrite_params(module, samples, path="", skip_biases=False):
            for name, m in module._modules.items():
                overwrite_params(
                    m, samples, path=path + "." + name, skip_biases=skip_biases
                )

            for name, p in module._parameters.items():
                if skip_biases and "bias" in name:
                    continue
                sample_path = (path + "." + name)[1:]  # skip the leading dot
                new_value = samples[sample_path]
                # assert new_value.shape == module._parameters[name].shape, f"sample_path={sample_path} shape={new_value.shape} current shape={module._parameters[name].shape}"
                module._parameters[name] = new_value

            return module

        # iterate over samples (taken from the original code)

        def _n_samples_dict(samples):
            n_samples = min(len(v) for _, v in samples.items())

            if not all((len(v) == n_samples) for _, v in samples.items()):
                warnings.warn(
                    "Not all samples have the same length. "
                    "Setting n_samples to the minimum."
                )
            return n_samples

        def sample_iter(samples):
            for i in range(_n_samples_dict(samples)):
                yield dict((k, v[i]) for k, v in samples.items())

        num_workers = (
            0 if isinstance(data.norm.train, t.utils.data.TensorDataset) else 2
        )
        dataloader = t.utils.data.DataLoader(
            data.norm.train,
            batch_size=batch_size,
            shuffle=True,
            drop_last=False,
            num_workers=num_workers,
        )
        dataloader_test = t.utils.data.DataLoader(
            data.norm.test,
            batch_size=batch_size,
            shuffle=False,
            drop_last=False,
            num_workers=num_workers,
        )

        # evaluate before training
        # sample_epochs = n_samples * skip // cycles
        # n_samples = sample_epochs*cycles-skip_first
        n_samples = n_samples

        qs, posterior_samples = sample_posterior(n_samples)
        prior_samples = {
            name: buffer.repeat(n_samples) for name, buffer in model.named_buffers()
        }

        samples = {**posterior_samples, **prior_samples}
        evaluate_model(model, dataloader_test, samples)

        optimized_parameters = approximation_params
        optimizer = t.optim.Adam(optimized_parameters, lr=lr)

        # train
        current_step = 0
        max_step = n_epochs * len(dataloader)
        learn_distributions = True
        for epoch in range(n_epochs):
            progress = current_step / max_step
            _run.progress = progress
            # print(f'Epoch {epoch}')
            for x, y in dataloader:
                # also logged, so it is visible in neptune
                progress = current_step / max_step
                if current_step % 100 == 0:
                    _run.log_scalar("progress", progress, current_step)
                x = x.to(device("try_cuda"))
                y = y.to(device("try_cuda"))
                # sampling from approximate posterior
                qs, posterior_samples = sample_posterior(
                    n_samples_training, only_pointwise_locs=not learn_distributions
                )
                prior_samples = {
                    name: buffer.repeat(n_samples_training)
                    for name, buffer in model.named_buffers()
                }
                #
                log_likelihood, log_prior, entropy = (
                    t.tensor(0.0, device=device("try_cuda")),
                    t.tensor(0.0, device=device("try_cuda")),
                    t.tensor(0.0, device=device("try_cuda")),
                )
                for sample_i, sample in enumerate(
                    sample_iter({**posterior_samples, **prior_samples})
                ):
                    # model.load_state_dict(sample, strict=True)
                    overwrite_params(model, sample)
                    # likelihood:
                    # preds = model(x)
                    # log_likelihood += preds.log_prob(y).sum() * x_train.shape[0]/x.shape[0]
                    log_likelihood += model.log_likelihood(
                        x, y, x_train.shape[0]
                    )  # ???
                    if learn_distributions:
                        # priors:
                        log_prior += model.log_prior()
                        # entropy:
                        # entropy += sum( q.entropy().sum() for q in qs.values() ) # closed-form for Gaussian
                        entropy += sum(
                            -q.log_prob(s).sum()
                            for q, s in zip(qs.values(), posterior_samples.values())
                        )  # via samples
                elbo = log_likelihood + log_prior + entropy
                _run.log_scalar(
                    "train.log_likelihood", log_likelihood.item(), current_step
                )
                _run.log_scalar("train.log_prior", log_prior.item(), current_step)
                _run.log_scalar("train.entropy", entropy.item(), current_step)
                loss_vi = -elbo
                _run.log_scalar("train.loss", loss_vi.item(), current_step)
                optimizer.zero_grad()
                loss_vi.backward()
                optimizer.step()
                current_step += 1
            if epoch % 10 == 0 and epoch > 0:
                qs, posterior_samples = sample_posterior(n_samples)
                prior_samples = {
                    name: buffer.repeat(n_samples)
                    for name, buffer in model.named_buffers()
                }
                results = evaluate_model(
                    model, dataloader_test, {**posterior_samples, **prior_samples}
                )
                for k, v in results.items():
                    _run.log_scalar(f"eval.{k}", v, current_step)
        # save model
        state = model.state_dict()
        t.save(state, state_path)
        _log.info(f"Saved state to local path {str(state_path)}")
        # TODO possibly save samples in h5 file as they do in eval_bnn.py
        # note they also have sample rejection step
        # final post-training evaluation
        qs, posterior_samples = sample_posterior(n_samples)
        prior_samples = {
            name: buffer.repeat(n_samples) for name, buffer in model.named_buffers()
        }
        # ood dataset loader
        ood_data = get_data(ood_data)
        dataloader_ood = t.utils.data.DataLoader(
            ood_data.norm.test, batch_size=batch_size
        )
        results = evaluate_model(
            model,
            dataloader_test,
            {**posterior_samples, **prior_samples},
            calibration=True,
            dataloader_ood=dataloader_ood,
        )
        for k, v in results.items():
            _run.log_scalar(f"final_eval.{k}", v, current_step)

    # run
    ex.run_commandline()
    # log artifacts
    # TODO uncomment if models are to be uploaded to neptune/mongodb etc.
    ex.add_artifact(str(state_path))
    # stop neptune
    neptune_run.stop()


if __name__ == "__main__":
    main()<|MERGE_RESOLUTION|>--- conflicted
+++ resolved
@@ -27,7 +27,6 @@
     neptune_run = neptune.init(source_files=['*.py', '**/*.py'])
     neptune_run_id = neptune_run['sys/id'].fetch()
     # setup local paths
-<<<<<<< HEAD
     run_dir = Path(os.environ['PROJECT_PATH']) / 'runs' / neptune_run_id
     run_dir.mkdir(parents=True, exist_ok=True)
     state_path = run_dir / 'state.pth'
@@ -43,14 +42,6 @@
     logger.addHandler(neptune_handler)
     logger.setLevel(logging.INFO)
     logger.info(f'Created logger')
-=======
-    # TODO verify
-    run_dir = Path(os.environ["PROJECT_PATH"]) / "runs"
-    run_dir.mkdir(parents=True, exist_ok=True)
-    state_path = run_dir / "model.pth"
-    # setup neptune
-    neptune_run = neptune.init(source_files="**/.py")
->>>>>>> 872a4948
     # setup sacred
     ex = Experiment("mfvi_training")
     ex.captured_out_filter = apply_backspaces_and_linefeeds
@@ -198,38 +189,10 @@
         return results
 
     @ex.main
-<<<<<<< HEAD
     def main(model, width, depth, weight_prior, weight_loc, weight_scale, bias_prior, bias_loc, bias_scale, \
              batchnorm, weight_prior_params, bias_prior_params, load_samples, init_method, batch_size, lr, \
              n_epochs, n_samples, n_samples_training, ood_data, _run, _log):
         _log.info(f'Starting {neptune_run_id}')
-=======
-    def main(
-        model,
-        width,
-        depth,
-        weight_prior,
-        weight_loc,
-        weight_scale,
-        bias_prior,
-        bias_loc,
-        bias_scale,
-        batchnorm,
-        weight_prior_params,
-        bias_prior_params,
-        load_samples,
-        init_method,
-        batch_size,
-        lr,
-        n_epochs,
-        n_samples,
-        n_samples_training,
-        ood_data,
-        _run,
-        _log,
-    ):
-        # TODO add unique run names?
->>>>>>> 872a4948
 
         data = get_data()
         x_train = data.norm.train_X
