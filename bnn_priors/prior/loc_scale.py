--- conflicted
+++ resolved
@@ -36,11 +36,7 @@
 
 class StudentT(LocScale):
     _dist = td.StudentT
-<<<<<<< HEAD
     def __init__(self, shape, loc, scale, df=2):
-        Prior.__init__(self, shape, df=df, loc=loc, scale=scale)
-=======
-    def __init__(self, shape, loc, scale, df=1):
         Prior.__init__(self, shape, df=df, loc=loc, scale=scale)
 
 
@@ -49,5 +45,4 @@
     def forward(self):
         return self.p.exp()
     def log_prob(self):
-        return super().log_prob() - self.p.sum()
->>>>>>> 2e079ad8
+        return super().log_prob() - self.p.sum()