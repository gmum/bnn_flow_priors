from torch import nn, Tensor

from .layers import Linear
from . import RegressionModel, RaoBRegressionModel, ClassificationModel
from .. import prior

__all__ = ('LinearNealNormal', 'LinearPrior', 'DenseNet', 'RaoBDenseNet', 'ClassificationDenseNet')

def LinearNealNormal(in_dim: int, out_dim: int, std_w: float, std_b: float) -> nn.Module:
    return Linear(prior.Normal((out_dim, in_dim), 0., std_w/in_dim**.5),
                  prior.Normal((out_dim,), 0., std_b))


def LinearPrior(in_dim, out_dim, prior_w=prior.Normal, loc_w=0., std_w=1.,
                     prior_b=prior.Normal, loc_b=0., std_b=1., scaling_fn=None,
               weight_prior_params={}, bias_prior_params={}):
    if scaling_fn is None:
        def scaling_fn(std, dim):
            return std/dim**0.5
    return Linear(prior_w((out_dim, in_dim), loc_w, scaling_fn(std_w, in_dim), **weight_prior_params),
                  prior_b((out_dim,), 0., std_b), **bias_prior_params)


def DenseNet(in_features, out_features, width, noise_std=1.,
             prior_w=prior.Normal, loc_w=0., std_w=2**.5,
             prior_b=prior.Normal, loc_b=0., std_b=1.,
<<<<<<< HEAD
             scaling_fn=None):
=======
            scaling_fn=None, weight_prior_params={}, bias_prior_params={}):
>>>>>>> 8e1eda89
    return RegressionModel(
        nn.Sequential(
            LinearPrior(in_features, width, prior_w=prior_w, loc_w=loc_w,
                       std_w=std_w, prior_b=prior_b, loc_b=loc_b, std_b=std_b,
                       scaling_fn=scaling_fn, weight_prior_params=weight_prior_params,
                        bias_prior_params=bias_prior_params),
            nn.ReLU(),
            LinearPrior(width, width, prior_w=prior_w, loc_w=loc_w,
                       std_w=std_w, prior_b=prior_b, loc_b=loc_b, std_b=std_b,
                       scaling_fn=scaling_fn, weight_prior_params=weight_prior_params,
                        bias_prior_params=bias_prior_params),
            nn.ReLU(),
            LinearPrior(width, out_features, prior_w=prior_w, loc_w=loc_w,
                       std_w=std_w, prior_b=prior_b, loc_b=loc_b, std_b=std_b,
                       scaling_fn=scaling_fn, weight_prior_params=weight_prior_params,
                        bias_prior_params=bias_prior_params)
        ), noise_std)


def ClassificationDenseNet(in_features, out_features, width, softmax_temp=1.,
<<<<<<< HEAD
                           prior_w=prior.Normal, loc_w=0., std_w=2**.5,
                           prior_b=prior.Normal, loc_b=0., std_b=1.,
                           scaling_fn=None):
=======
             prior_w=prior.Normal, loc_w=0., std_w=2**.5,
             prior_b=prior.Normal, loc_b=0., std_b=1.,
            scaling_fn=None, weight_prior_params={}, bias_prior_params={}):
>>>>>>> 8e1eda89
    return ClassificationModel(
        nn.Sequential(
            LinearPrior(in_features, width, prior_w=prior_w, loc_w=loc_w,
                       std_w=std_w, prior_b=prior_b, loc_b=loc_b, std_b=std_b,
                       scaling_fn=scaling_fn, weight_prior_params=weight_prior_params,
                        bias_prior_params=bias_prior_params),
            nn.ReLU(),
            LinearPrior(width, width, prior_w=prior_w, loc_w=loc_w,
                       std_w=std_w, prior_b=prior_b, loc_b=loc_b, std_b=std_b,
                       scaling_fn=scaling_fn, weight_prior_params=weight_prior_params,
                        bias_prior_params=bias_prior_params),
            nn.ReLU(),
            LinearPrior(width, out_features, prior_w=prior_w, loc_w=loc_w,
                       std_w=std_w, prior_b=prior_b, loc_b=loc_b, std_b=std_b,
                       scaling_fn=scaling_fn, weight_prior_params=weight_prior_params,
                        bias_prior_params=bias_prior_params)
        ), softmax_temp)


def RaoBDenseNet(x_train: Tensor, y_train: Tensor, width: int,
                 noise_std: float=1.,
                 prior_w=prior.Normal, loc_w=0., std_w=2**.5,
                 prior_b=prior.Normal, loc_b=0., std_b=1.,
                 scaling_fn=None) -> nn.Module:
    in_features = x_train.size(-1)
    return RaoBRegressionModel(
        x_train, y_train, noise_std,
        last_layer_std=(2/width)**.5,
        net=nn.Sequential(
            LinearPrior(in_features, width, prior_w=prior_w, loc_w=loc_w,
                       std_w=std_w, prior_b=prior_b, loc_b=loc_b, std_b=std_b,
                       scaling_fn=scaling_fn),
            nn.ReLU(),
            LinearPrior(width, width, prior_w=prior_w, loc_w=loc_w,
                       std_w=std_w, prior_b=prior_b, loc_b=loc_b, std_b=std_b,
                       scaling_fn=scaling_fn),
            nn.ReLU()))<|MERGE_RESOLUTION|>--- conflicted
+++ resolved
@@ -24,11 +24,7 @@
 def DenseNet(in_features, out_features, width, noise_std=1.,
              prior_w=prior.Normal, loc_w=0., std_w=2**.5,
              prior_b=prior.Normal, loc_b=0., std_b=1.,
-<<<<<<< HEAD
-             scaling_fn=None):
-=======
-            scaling_fn=None, weight_prior_params={}, bias_prior_params={}):
->>>>>>> 8e1eda89
+             scaling_fn=None, weight_prior_params={}, bias_prior_params={}):
     return RegressionModel(
         nn.Sequential(
             LinearPrior(in_features, width, prior_w=prior_w, loc_w=loc_w,
@@ -49,15 +45,9 @@
 
 
 def ClassificationDenseNet(in_features, out_features, width, softmax_temp=1.,
-<<<<<<< HEAD
                            prior_w=prior.Normal, loc_w=0., std_w=2**.5,
                            prior_b=prior.Normal, loc_b=0., std_b=1.,
-                           scaling_fn=None):
-=======
-             prior_w=prior.Normal, loc_w=0., std_w=2**.5,
-             prior_b=prior.Normal, loc_b=0., std_b=1.,
-            scaling_fn=None, weight_prior_params={}, bias_prior_params={}):
->>>>>>> 8e1eda89
+                           scaling_fn=None, weight_prior_params={}, bias_prior_params={}):
     return ClassificationModel(
         nn.Sequential(
             LinearPrior(in_features, width, prior_w=prior_w, loc_w=loc_w,
